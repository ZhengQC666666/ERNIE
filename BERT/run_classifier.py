--- conflicted
+++ resolved
@@ -170,12 +170,8 @@
             batch_size=args.batch_size,
             phase='train',
             epoch=args.epoch,
-<<<<<<< HEAD
+            dev_count=dev_count,
             shuffle=args.shuffle)
-=======
-            dev_count=dev_count,
-            shuffle=True)
->>>>>>> da736152
 
         num_train_examples = processor.get_num_examples(phase='train')
 
