--- conflicted
+++ resolved
@@ -1002,13 +1002,11 @@
 
 Download [NCCL2](https://developer.nvidia.com/nccl/nccl-download), and export the library path to LD_LIBRARY_PATH, e.g.:`export LD_LIBRARY_PATH=/home/work/nccl/lib`
 
-<<<<<<< HEAD
-#### FAQ6: Cannot malloc XXX MB GPU memory.
+### FAQ6: Runtime error: `ModuleNotFoundError No module named propeller`<a name="faq6"></a>
+
+you can import propeller to your PYTHONPATH by `export PYTHONPATH:./:$PYTHONPATH`
+
+
+#### FAQ7: Cannot malloc XXX MB GPU memory.
 
 Try to reduce the batch_size, reduce the max_seq_len and set FLAGS_eager_delete_tensor_gb=0.0
-=======
-### FAQ6: Runtime error: `ModuleNotFoundError No module named propeller`<a name="faq6"></a>
-
-you can import propeller to your PYTHONPATH by `export PYTHONPATH:./:$PYTHONPATH`
-`
->>>>>>> 050327e9
